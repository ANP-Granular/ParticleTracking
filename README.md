# Track_Gui

---
## Python GUI for image tracking task
[![License: GPL v3](https://img.shields.io/badge/License-GPLv3-blue.svg)](https://www.gnu.org/licenses/gpl-3.0)

![RodTracker - GUI](https://user-images.githubusercontent.com/34780470/136808942-21f516b1-13aa-4fbb-9c6b-fbe885c853b6.png "RodTracker - GUI")
![RodTracker - GUI](https://user-images.githubusercontent.com/34780470/141676583-2f294dec-a505-4b7e-a8b5-484af964ea09.png "RodTracker - GUI")
### Notes for users
1. Run [RodTracker.py](Python/RodTracker.py)
2. Open images from disk using the `File` dropdown menu or the `Load 
   Images` button.
   - Switch between images in the folder using the `left`/`right` keys or the 
    `Previous`/`Next` buttons or the `Slider` below.
<<<<<<< HEAD
3. Load rod coordinates from disc using the `File` dropdown menu or the `Load 
   Images` button and selecting the folder those `*.csv` coordinate files are 
   stored.
=======
3. Load and overlay rod coordinates from disc by pressing the `Overlay` button 
   and selecting the folder those `*.csv` coordinate files are stored.
>>>>>>> 754ad237
   > Note that the folder of the `*.csv` file must be named like the x,
   > y-identifier in the `*.csv`, i.e. if the x_**gp4** the location should 
   > be like `./gp4/*.csv`. If this structure is not given the program will 
   > default to x_**gp3**.
4. Switch the displayed rods using the color radio buttons and the display 
   methods for all rods or a single rod. 
 
#### Rod correction features
- `left click` on a rod number to select this rod for editing
- `left click` on the start and then end position of the misplaced rod 
- `right-click` anywhere to abort rod drawing
- `right click` anywhere or `left click` on another rod to deselect the 
  current rod
  
    **Alternative method:**
- without previously selecting a rod `left click` on the start and end 
  position of a rod
- enter the desired rod number in the dialog
    - the previous position will be replaced, if an existing rod number 
          was entered
    - a new rod is created, if the entered number is among in the loaded rods
    - only rod numbers from 0 to 99 are supported at the moment
  
  
#### Number correction features
- `double click` on a rod number to edit it
- press `Enter`, `Return` or `left click` outside the number to confirm 
  your input
- press `Escape` to abort editing 
  
    **Conflict handling:**
- rods are marked in `red` when number duplicates occur after numbers were 
  changed   
- a dialog is displayed where you choose how to handle this conflict (the 
  `Resolve Manual` and `Discard old rod` options are currently disabled)

|Button | Action performed|
|:---: | :--- |
| `Switch Numbers` | The changed rod keeps its changes and the conflicting  rod gets assigned <br />the changed rod's old number. Both rods are saved to disk. |
| `Return state` | The changed rod number is returned to its previous state. <br />Nothing gets saved to disk. |
| `Discard old rod` | ~~The changed rod keeps its changes and the conflicting rod is deleted. <br /> The changed rod is saved to disk~~.|
| `Resolve manual` | ~~The changed rod keeps its changes and is saved to disk. <br /> The conflicting rod keeps being displayed during runtime~~.|

#### Shortcuts
| Feature | Shortcut |
| :---- | :---:|
| Open images | `Ctrl + O`|
| Save rod position data| `Ctrl + S` |
| Switch to next/previous view | `Tab`/ `Ctrl+Tab` |
| Zoom in/out | `+`/`-` <br /> (MacOS: `Ctrl + H`/`Ctrl + =`) |
| Show in original size | `Ctrl + R` |
| Next/previous image | `Right`/`Left` |
| Undo | `Ctrl + Z`|

#### Miscellaneous
- the visual display properties of rods and their number can be changed 
  using the `Preferences` menu
  - `(right-)click` anywhere in the image to show the rod numbers again 
    after the settings were changed
- in some cases there is a notification/information displayed in the main 
  window's status bar

### Notes for developers
- The main GUI-layout is modeled in 
  [mainwindow_layout.ui](Python/ui/mainwindow_layout.ui) and can be changed 
  using QtDesigner. 
- Generate the [Python file](Python/ui/mainwindow_layout.py) after changing the
  [UI-File](Python/ui/mainwindow_layout.ui) using:
  ```shell
    pyuic5 -x path/to/track_ui.ui -o path/to/track_ui.py
    ```
- Do **not** change the [Python file](Python/ui/mainwindow_layout.py) 
  containing the GUI-Layout manually as all changes will be lost when 
  generating it automatically again.
  
---

## Rod tracking using MATLAB
- [`track_manual_gp4.m`](./Matlab/track_manual_gp4.m):
  
  MATLAB script to read image data in continuous order (501,502,503, etc.), 
  track rods using computer vision in Image processing toolbox and save track 
  data as images and mat files.

- [`track_manual_gp5.m`](./Matlab/track_manual_gp5.m): 
  
  MATLAB script to read image data in random order (106 ,230, 460, etc.), 
  track rods using computer vision in Image processing toolbox and save track 
  data as images and mat files.

<|MERGE_RESOLUTION|>--- conflicted
+++ resolved
@@ -7,19 +7,13 @@
 ![RodTracker - GUI](https://user-images.githubusercontent.com/34780470/136808942-21f516b1-13aa-4fbb-9c6b-fbe885c853b6.png "RodTracker - GUI")
 ![RodTracker - GUI](https://user-images.githubusercontent.com/34780470/141676583-2f294dec-a505-4b7e-a8b5-484af964ea09.png "RodTracker - GUI")
 ### Notes for users
-1. Run [RodTracker.py](Python/RodTracker.py)
+1. Run [track_main.py](./Python/track_main.py)
 2. Open images from disk using the `File` dropdown menu or the `Load 
    Images` button.
    - Switch between images in the folder using the `left`/`right` keys or the 
     `Previous`/`Next` buttons or the `Slider` below.
-<<<<<<< HEAD
-3. Load rod coordinates from disc using the `File` dropdown menu or the `Load 
-   Images` button and selecting the folder those `*.csv` coordinate files are 
-   stored.
-=======
 3. Load and overlay rod coordinates from disc by pressing the `Overlay` button 
    and selecting the folder those `*.csv` coordinate files are stored.
->>>>>>> 754ad237
    > Note that the folder of the `*.csv` file must be named like the x,
    > y-identifier in the `*.csv`, i.e. if the x_**gp4** the location should 
    > be like `./gp4/*.csv`. If this structure is not given the program will 
