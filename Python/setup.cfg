--- conflicted
+++ resolved
@@ -1,60 +1,3 @@
-<<<<<<< HEAD
-[metadata]
-name = RodTracker
-description = GUI to track rod like particles on multiple cameras
-long_description = file: README.md
-version = 0.1.1
-author = Adrian Niemann, Dmitry Puzyrev
-license = GPLv3
-license_file = LICENSE
-platforms = linux, win32
-classifiers =
-    Programming Language :: Python :: 3
-    Programming Language :: Python :: 3 :: Only
-    Programming Language :: Python :: 3.8
-    Programming Language :: Python :: 3.9
-    Programming Language :: Python :: 3.10
-
-[options]
-install_requires = 
-    PyQt5>=5.15.4
-    pandas>=1.2.5
-    numpy>=1.21.0
-    importlib-resources>=1.4; python_version < '3.9'
-python_requires = >=3.8
-package_dir = 
-    =src
-packages=find_namespace:
-zip_safe = no
-
-[options.extras_require]
-dev = 
-    pyinstaller>=4.5.1
-    qt5-applications>=5.15.2
-    flake8>=5
-test = 
-    pytest>=7.1.2
-    pytest-qt>=4.1.0
-    pytest-cov>=3.0.0
-
-[options.packages.find]
-where=src
-
-[options.entry_points]
-console_scripts = 
-    RodTracker = RodTracker.RodTracker:main
-
-[options.package_data]
-RodTracker.resources = 
-    *.png
-    *.ico
-RodTracker.resources.example_data.csv = 
-    *.csv
-RodTracker.resources.example_data.images.gp3 =
-    *.jpg
-RodTracker.resources.example_data.images.gp4 =
-    *.jpg
-
 [flake8]
 ignore = W504
 per-file-ignores = 
@@ -63,14 +6,4 @@
     __pycache__,
     build,
     dist,
-=======
-[flake8]
-ignore = W504
-per-file-ignores = 
-    src/RodTracker/backend/data_operations.py: W605
-exclude =
-    __pycache__,
-    build,
-    dist,
->>>>>>> 0f53518c
     src/RodTracker/ui/mainwindow_layout.py